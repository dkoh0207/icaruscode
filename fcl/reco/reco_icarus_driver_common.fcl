--- conflicted
+++ resolved
@@ -2,12 +2,8 @@
 ##  Shared art job configuartions for ICARUS reco
 ##
 #include "services_icarus.fcl"
-<<<<<<< HEAD
-#include "reco_icarus.fcl"
-=======
 #include "calibrationservices_icarus.fcl"
 #include "june18_reco_icarus.fcl"
->>>>>>> 4b60c13e
 
 services:
 {
