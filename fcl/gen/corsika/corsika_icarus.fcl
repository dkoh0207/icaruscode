--- conflicted
+++ resolved
@@ -11,21 +11,6 @@
 #
 # Thus, run from -1.5ms -> 1.3ms
 
-<<<<<<< HEAD
-icarus_corsika_p:                  @local::standard_CORSIKAGen_protons
-icarus_corsika_p.SampleTime:       2.9e-3
-icarus_corsika_p.ShowerInputFiles: [ "/pnfs/larsoft/persistent/physics/cosmics/Fermilab/CORSIKA/standard/p_*.db" ]
-icarus_corsika_p.TimeOffset:       -1.5e-3
-icarus_corsika_p.BufferBox:        [ -500.0, 500.0,-400.0,400.0,-600.0,600.0 ]   #in cm
-icarus_corsika_p.ProjectToHeight:  1800  #height to which particles are projected in cm
-
-icarus_corsika_cmc:                @local::standard_CORSIKAGen_CMC
-icarus_corsika_cmc.SampleTime:     2.9e-3 # duration of the simulated exposure to cosmic rays [s]
-icarus_corsika_cmc.ShowerInputFiles: [ "/pnfs/larsoft/persistent/physics/cosmics/Fermilab/CORSIKA/standard/p_showers_*.db", "/pnfs/larsoft/persistent/physics/cosmics/Fermilab/CORSIKA/standard/He_showers_*.db", "/pnfs/larsoft/persistent/physics/cosmics/Fermilab/CORSIKA/standard/N_showers_*.db", "/pnfs/larsoft/persistent/physics/cosmics/Fermilab/CORSIKA/standard/Mg_showers_*.db", "/pnfs/larsoft/persistent/physics/cosmics/Fermilab/CORSIKA/standard/Fe_showers_*.db" ]
-icarus_corsika_cmc.TimeOffset:     -1.5e-3 #start time of the exposure window [s], relative to the simulation time start
-icarus_corsika_cmc.BufferBox:        [ -500.0, 500.0,-400.0,400.0,-600.0,600.0 ]   #in cm 
-icarus_corsika_cmc.ProjectToHeight:  1800  #height to which particles are projected in cm
-=======
 icarus_corsika_settings: {
   # override of settings for ICARUS (baseline is LArSoft settings)
  
@@ -54,7 +39,6 @@
   ShowerInputFiles: [ "/pnfs/larsoft/persistent/physics/cosmics/Fermilab/CORSIKA/standard/p_showers_*.db", "/pnfs/larsoft/persistent/physics/cosmics/Fermilab/CORSIKA/standard/He_showers_*.db", "/pnfs/larsoft/persistent/physics/cosmics/Fermilab/CORSIKA/standard/N_showers_*.db", "/pnfs/larsoft/persistent/physics/cosmics/Fermilab/CORSIKA/standard/Mg_showers_*.db", "/pnfs/larsoft/persistent/physics/cosmics/Fermilab/CORSIKA/standard/Fe_showers_*.db" ]
 
 } # icarus_corsika_cmc
->>>>>>> 537d3e17
 
 #README: the directory written here are the place where you can find the files... you can download them and then change the "ShowerInputFiles" parameter to take into account of the path where you locally put the files
 
