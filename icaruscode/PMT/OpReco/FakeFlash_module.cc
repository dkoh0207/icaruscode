--- conflicted
+++ resolved
@@ -192,11 +192,7 @@
   }
   for(size_t opch=_ch_min; opch <= _ch_max; ++opch) {
     // get visibility
-<<<<<<< HEAD
-    size_t detected = ((double)(nphotons)) * Visibilities[opch];
-=======
     size_t detected = fPoisRandom->fire((double)(nphotons) * Visibilities[opch]);
->>>>>>> 542df5b6
     //std::cout<<opch<<","<<detected<<std::endl;
     auto time_array = this->GenerateTime(detected);
     assert(time_array.size() == detected);
