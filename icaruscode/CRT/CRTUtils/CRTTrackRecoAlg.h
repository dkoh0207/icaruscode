#ifndef CRTTRACKRECOALG_H_SEEN
#define CRTTRACKRECOALG_H_SEEN

//////////////////////////////////////////////////////////////////////////////////
// CRTTrackRecoAlg.h
//
// Functions for CRT track reconstruction
// written by T Brooks (tbrooks@fnal.gov), November 2018
// ported to and modified for use with icaruscode by Chris.Hilgenberg@colostate.edu
///////////////////////////////////////////////////////////////////////////////////

// framework
#include "art/Framework/Principal/Event.h"
#include "art/Framework/Core/ModuleMacros.h"
#include "fhiclcpp/ParameterSet.h" 
#include "art/Framework/Principal/Handle.h" 
#include "canvas/Persistency/Common/Ptr.h" 
#include "canvas/Persistency/Common/PtrVector.h" 
#include "art/Framework/Services/Registry/ServiceHandle.h" 
#include "art_root_io/TFileService.h"
#include "art_root_io/TFileDirectory.h" 
#include "messagefacility/MessageLogger/MessageLogger.h" 
#include "canvas/Persistency/Common/FindManyP.h"

// LArSoft
#include "larcore/Geometry/Geometry.h"
#include "larcorealg/Geometry/GeometryCore.h"
#include "lardata/DetectorInfoServices/DetectorPropertiesService.h"
#include "lardata/DetectorInfoServices/DetectorClocksService.h"

// Utility libraries
#include "messagefacility/MessageLogger/MessageLogger.h"
#include "fhiclcpp/ParameterSet.h"
#include "fhiclcpp/types/Table.h"
#include "fhiclcpp/types/Atom.h"
#include "cetlib/pow.h" // cet::sum_of_squares()
#include "sbnobj/Common/CRT/CRTHit.hh"
#include "sbnobj/Common/CRT/CRTTrack.hh"
#include "icaruscode/CRT/CRTUtils/CRTHitRecoAlg.h"

// c++
#include <iostream>
#include <stdio.h>
#include <sstream>
#include <vector>
#include <map>
#include <utility>
#include <cmath> 
#include <memory>

// ROOT
#include "TVector3.h"
#include "TGeoManager.h"

using std::vector;
using std::pair;
using std::map;

namespace icarus{
namespace crt{

  class CRTTrackRecoAlg {
  public:

    struct Config {
      using Name = fhicl::Name;
      using Comment = fhicl::Comment;

      fhicl::Atom<double> TimeLimit {
        Name("TimeLimit"),
        Comment("")
      };

      fhicl::Atom<double> AverageHitDistance {
        Name("AverageHitDistance"),
        Comment("Distance to average hits over on same plane")
      };

      fhicl::Atom<double> DistanceLimit {
        Name("DistanceLimit"),
        Comment("Distance to combine CRT hits into track")
      };

    };

    CRTTrackRecoAlg(const Config& config);

    CRTTrackRecoAlg(const fhicl::ParameterSet& pset) :
      CRTTrackRecoAlg(fhicl::Table<Config>(pset, {})()) {}

    CRTTrackRecoAlg(double aveHitDist, double distLim);

    ~CRTTrackRecoAlg();

    void reconfigure(const Config& config);

<<<<<<< HEAD
    vector<vector<art::Ptr<CRTHit>>> CreateCRTTzeros(vector<art::Ptr<CRTHit>>);

    // Function to make creating CRTTracks easier
    CRTTrack FillCrtTrack(CRTHit hit1, CRTHit hit2, bool complete);

    // Function to average hits within a certain distance of each other
    vector<pair<CRTHit, vector<int>>> AverageHits(vector<art::Ptr<CRTHit>> hits, map<art::Ptr<CRTHit>, int> hitIds);
    vector<CRTHit> AverageHits(vector<art::Ptr<CRTHit>> hits);

    // Take a list of hits and find average parameters
    CRTHit DoAverage(vector<art::Ptr<CRTHit>> hits);

    // Create CRTTracks from list of hits
    vector<pair<CRTTrack, vector<int>>> CreateTracks(vector<pair<CRTHit, vector<int>>> hits);
    vector<CRTTrack> CreateTracks(vector<CRTHit> hits);

    // Calculate the tagger crossing point of CRTTrack candidate
    TVector3 CrossPoint(CRTHit hit, TVector3 start, TVector3 diff);
=======
    std::vector<std::vector<art::Ptr<sbn::crt::CRTHit>>> CreateCRTTzeros(std::vector<art::Ptr<sbn::crt::CRTHit>>);

    // Function to make creating CRTTracks easier
    sbn::crt::CRTTrack FillCrtTrack(sbn::crt::CRTHit hit1, sbn::crt::CRTHit hit2, bool complete);

    // Function to average hits within a certain distance of each other
    std::vector<std::pair<sbn::crt::CRTHit, std::vector<int>>> AverageHits(std::vector<art::Ptr<sbn::crt::CRTHit>> hits, std::map<art::Ptr<sbn::crt::CRTHit>, int> hitIds);
    std::vector<sbn::crt::CRTHit> AverageHits(std::vector<art::Ptr<sbn::crt::CRTHit>> hits);

    // Take a list of hits and find average parameters
    sbn::crt::CRTHit DoAverage(std::vector<art::Ptr<sbn::crt::CRTHit>> hits);

    // Create CRTTracks from list of hits
    std::vector<std::pair<sbn::crt::CRTTrack, std::vector<int>>> CreateTracks(std::vector<std::pair<sbn::crt::CRTHit, std::vector<int>>> hits);
    std::vector<sbn::crt::CRTTrack> CreateTracks(std::vector<sbn::crt::CRTHit> hits);

    // Calculate the tagger crossing point of CRTTrack candidate
    TVector3 CrossPoint(sbn::crt::CRTHit hit, TVector3 start, TVector3 diff);
>>>>>>> 54ebd3a3

  private:

    geo::GeometryCore const* fGeometryService;

    double fTimeLimit;
    double fAverageHitDistance;
    double fDistanceLimit;

    CRTHitRecoAlg hitAlg;

  };

}//namespace crt
}//namespace icarus

#endif<|MERGE_RESOLUTION|>--- conflicted
+++ resolved
@@ -94,45 +94,24 @@
 
     void reconfigure(const Config& config);
 
-<<<<<<< HEAD
-    vector<vector<art::Ptr<CRTHit>>> CreateCRTTzeros(vector<art::Ptr<CRTHit>>);
-
-    // Function to make creating CRTTracks easier
-    CRTTrack FillCrtTrack(CRTHit hit1, CRTHit hit2, bool complete);
-
-    // Function to average hits within a certain distance of each other
-    vector<pair<CRTHit, vector<int>>> AverageHits(vector<art::Ptr<CRTHit>> hits, map<art::Ptr<CRTHit>, int> hitIds);
-    vector<CRTHit> AverageHits(vector<art::Ptr<CRTHit>> hits);
-
-    // Take a list of hits and find average parameters
-    CRTHit DoAverage(vector<art::Ptr<CRTHit>> hits);
-
-    // Create CRTTracks from list of hits
-    vector<pair<CRTTrack, vector<int>>> CreateTracks(vector<pair<CRTHit, vector<int>>> hits);
-    vector<CRTTrack> CreateTracks(vector<CRTHit> hits);
-
-    // Calculate the tagger crossing point of CRTTrack candidate
-    TVector3 CrossPoint(CRTHit hit, TVector3 start, TVector3 diff);
-=======
-    std::vector<std::vector<art::Ptr<sbn::crt::CRTHit>>> CreateCRTTzeros(std::vector<art::Ptr<sbn::crt::CRTHit>>);
+    vector<vector<art::Ptr<sbn::crt::CRTHit>>> CreateCRTTzeros(vector<art::Ptr<sbn::crt::CRTHit>>);
 
     // Function to make creating CRTTracks easier
     sbn::crt::CRTTrack FillCrtTrack(sbn::crt::CRTHit hit1, sbn::crt::CRTHit hit2, bool complete);
 
     // Function to average hits within a certain distance of each other
-    std::vector<std::pair<sbn::crt::CRTHit, std::vector<int>>> AverageHits(std::vector<art::Ptr<sbn::crt::CRTHit>> hits, std::map<art::Ptr<sbn::crt::CRTHit>, int> hitIds);
-    std::vector<sbn::crt::CRTHit> AverageHits(std::vector<art::Ptr<sbn::crt::CRTHit>> hits);
+    vector<pair<sbn::crt::CRTHit, vector<int>>> AverageHits(vector<art::Ptr<sbn::crt::CRTHit>> hits, map<art::Ptr<sbn::crt::CRTHit>, int> hitIds);
+    vector<sbn::crt::CRTHit> AverageHits(vector<art::Ptr<sbn::crt::CRTHit>> hits);
 
     // Take a list of hits and find average parameters
-    sbn::crt::CRTHit DoAverage(std::vector<art::Ptr<sbn::crt::CRTHit>> hits);
+    sbn::crt::CRTHit DoAverage(vector<art::Ptr<sbn::crt::CRTHit>> hits);
 
     // Create CRTTracks from list of hits
-    std::vector<std::pair<sbn::crt::CRTTrack, std::vector<int>>> CreateTracks(std::vector<std::pair<sbn::crt::CRTHit, std::vector<int>>> hits);
-    std::vector<sbn::crt::CRTTrack> CreateTracks(std::vector<sbn::crt::CRTHit> hits);
+    vector<pair<sbn::crt::CRTTrack, vector<int>>> CreateTracks(vector<pair<sbn::crt::CRTHit, vector<int>>> hits);
+    vector<sbn::crt::CRTTrack> CreateTracks(vector<sbn::crt::CRTHit> hits);
 
     // Calculate the tagger crossing point of CRTTrack candidate
     TVector3 CrossPoint(sbn::crt::CRTHit hit, TVector3 start, TVector3 diff);
->>>>>>> 54ebd3a3
 
   private:
 
