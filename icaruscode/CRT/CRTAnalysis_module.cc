--- conflicted
+++ resolved
@@ -350,15 +350,6 @@
     TH1F* fModMultHistM;   ///< true N M-modules hit / muon track
     TH1F* fModMultHistD;   ///< true N D-modules hit / muon track
 
-<<<<<<< HEAD
-    uint32_t fNmuDetCRTTrig; 
-    uint32_t fNmuDetCRTTrigVec;
-    uint32_t fNmuDetCRTTrigC;
-    uint32_t fNmuDetCRTTrigM;
-    uint32_t fNmuDetCRTTrigD;
-
-=======
->>>>>>> dab71e7b
     // note that the following four variables are not used so are being commented out here
     //uint32_t fNmuTagC;     //N muon tracks producing >0 CRT triggers in C-subsystem
     //uint32_t fNmuTagM;     //N muon tracks producing >0 CRT triggers in M-subsystem
