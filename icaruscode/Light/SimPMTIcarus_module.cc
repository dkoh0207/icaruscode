--- conflicted
+++ resolved
@@ -51,102 +51,6 @@
 #include "TF1.h"
 
 namespace opdet{
-<<<<<<< HEAD
-
-class SimPMTIcarus;
-
-
-class SimPMTIcarus : public art::EDProducer {
-public:
-  explicit SimPMTIcarus(fhicl::ParameterSet const & p);
-  // The compiler-generated destructor is fine for non-base
-  // classes without bare pointers or other resource use.
-
-  // Plugins should not be copied or assigned.
-  SimPMTIcarus(SimPMTIcarus const &) = delete;
-  SimPMTIcarus(SimPMTIcarus &&) = delete;
-  SimPMTIcarus & operator = (SimPMTIcarus const &) = delete;
-  SimPMTIcarus & operator = (SimPMTIcarus &&) = delete;
-
-  // Required functions.
-  void produce(art::Event & e) override;
-
-private:
-
-  // Declare member data here.
-  std::string fInputModuleName;
-  double fSampling;       //wave sampling frequency (GHz)
-  double fReadoutWindow;  //waveform time interval (ns)
-  unsigned int fNsamples; //Samples per waveform
-  double fPreTrigger;     //(ns)
-  double fQE;             //PMT quantum efficiency
-
-  //Single PE parameters
-  double fFallTime;       //fall time of 1PE in ns
-  double fRiseTime;      //rise time in ns
-  double fTransitTime;   //to be added to pulse minimum time
-  double sigma1;
-  double sigma2;
-  double fMeanAmplitude;  //in pC
-
-  void AddSPE(size_t time_bin, std::vector<double>& wave); // add single pulse to auxiliary waveform
-  double Pulse1PE(double time) const;
-
-  std::vector<double> wsp; //single photon pulse vector
-
-  int pulsesize; //size of 1PE waveform
-
-  double fADC;      //charge to ADC convertion scale
-  double fBaseline; //waveform baseline
-  double fAmpNoise; //amplitude of gaussian noise
-  double fDarkNoiseRate; //in Hz
-  double fSaturation; //equivalent to the number of p.e. that saturates the electronic signal	
-
-  
-  void AddNoise(std::vector<double>& wave); //add noise to baseline
-  void AddDarkNoise(std::vector<double>& wave); //add noise to baseline
-
-
-};
-
-
-SimPMTIcarus::SimPMTIcarus(fhicl::ParameterSet const & p)
-// :
-// Initialize member data here.
-{
-  // Call appropriate produces<>() functions here.
-  produces<std::vector<raw::OpDetWaveform>>();
-
-  fInputModuleName = p.get< std::string >("InputModule" );
-  fTransitTime     = p.get< double >("TransitTime"  ); //ns
-  fADC             = p.get< double >("ADC"          ); //voltage to ADC factor
-  fBaseline        = p.get< double >("Baseline"     ); //in ADC
-  fFallTime        = p.get< double >("FallTime"     ); //in ns
-  fRiseTime        = p.get< double >("RiseTime"     ); //in ns
-  fMeanAmplitude   = p.get< double >("MeanAmplitude"); //in pC
-  fAmpNoise        = p.get< double >("AmpNoise"     ); //in ADC
-  fDarkNoiseRate   = p.get< double >("DarkNoiseRate"); //in Hz
-  fReadoutWindow   = p.get< double >("ReadoutWindow"); //in ns
-  fPreTrigger      = p.get< double >("PreTrigger"   ); //in ns
-  fSaturation      = p.get< double >("Saturation"   ); //in number of p.e.
-  double temp_fQE  = p.get< double >("QE"           ); //PMT quantum efficiency
-
-//Correction due to scalling factor applied during simulation if any
-  auto const *LarProp = lar::providerFrom<detinfo::LArPropertiesService>();
-  fQE = temp_fQE/(LarProp->ScintPreScale());
-  
-    mf::LogDebug("SimPMTICARUS") << "PMT corrected efficiency = " << fQE << std::endl;
-
-  if(fQE>1.0001)
-	mf::LogDebug("SimPMTICARUS") << "WARNING: Quantum efficiency set in fhicl file " << temp_fQE << " seems to be too large! Final QE must be equal or smaller than the scintillation pre scale applied at simulation time. Please check this number (ScintPreScale): " << LarProp->ScintPreScale() << std::endl;
-
-  if(p.get <double>("Sampling")==-1){
-    auto const *timeService = lar::providerFrom< detinfo::DetectorClocksService >();
-    fSampling = timeService->OpticalClock().Frequency();
-  }else	
-    fSampling = p.get <double>("Sampling");
-=======
->>>>>>> 695ff47d
   
   class SimPMTIcarus : public art::EDProducer {
   public:
