/**
 *  @file   TPCDecoderFilter1D_tool.cc
 *
 *  @brief  This tool converts from daq to LArSoft format with noise filtering
 *
 */

// Framework Includes
#include "art/Framework/Core/EDProducer.h"
#include "art/Framework/Principal/Event.h"
#include "art/Framework/Principal/Handle.h"
#include "art/Framework/Services/Registry/ServiceHandle.h"
#include "art/Persistency/Common/PtrMaker.h"
#include "art/Utilities/ToolMacros.h"
#include "art/Utilities/make_tool.h"
#include "cetlib/cpu_timer.h"
#include "fhiclcpp/ParameterSet.h"
#include "messagefacility/MessageLogger/MessageLogger.h"

// LArSoft includes
#include "larcore/Geometry/Geometry.h"

#include "sbndaq-artdaq-core/Overlays/ICARUS/PhysCrateFragment.hh"

#include "icaruscode/Decode/DecoderTools/IDecoderFilter.h"
#include "icaruscode/Decode/TPCChannelmapping.h"

#include "icarus_signal_processing/WaveformTools.h"
#include "icarus_signal_processing/Denoising.h"

// std includes
#include <string>
#include <iostream>
#include <memory>

//------------------------------------------------------------------------------------------------------------------------------------------
// implementation follows

namespace daq {
/**
 *  @brief  TPCDecoderFilter1D class definiton
 */
class TPCDecoderFilter1D : virtual public IDecoderFilter
{
public:
    /**
     *  @brief  Constructor
     *
     *  @param  pset
     */
    explicit TPCDecoderFilter1D(fhicl::ParameterSet const &pset);

    /**
     *  @brief  Destructor
     */
    ~TPCDecoderFilter1D();

    /**
     *  @brief Interface for configuring the particular algorithm tool
     *
     *  @param ParameterSet  The input set of parameters for configuration
     */
    virtual void configure(const fhicl::ParameterSet&) override;

    /**
     *  @brief Given a set of recob hits, run DBscan to form 3D clusters
     *
     *  @param fragment            The artdaq fragment to process
     */
    virtual void process_fragment(detinfo::DetectorClocksData const&,
                                  const artdaq::Fragment&) override;

    /**
     *  @brief Recover the channels for the processed fragment
     */
    const icarus_signal_processing::VectorInt  getChannelIDs()       const override {return fChannelIDVec;}

    /**
     *  @brief Recover the selection values
     */
    const icarus_signal_processing::ArrayBool  getSelectionVals()    const override {return fSelectVals;};

    /**
     *  @brief Recover the ROI values
     */
    const icarus_signal_processing::ArrayBool  getROIVals()          const override {return fROIVals;};

    /**
     *  @brief Recover the pedestal subtracted waveforms
     */
    const icarus_signal_processing::ArrayFloat getRawWaveforms()     const override {return fRawWaveforms;};

    /**
     *  @brief Recover the pedestal subtracted waveforms
     */
    const icarus_signal_processing::ArrayFloat getPedCorWaveforms()  const override {return fPedCorWaveforms;};

    /**
     *  @brief Recover the "intrinsic" RMS
     */
    const icarus_signal_processing::ArrayFloat getIntrinsicRMS()     const override {return fIntrinsicRMS;};

    /**
     *  @brief Recover the correction median values
     */
    const icarus_signal_processing::ArrayFloat getCorrectedMedians()  const override {return fCorrectedMedians;};

    /**
     *  @brief Recover the waveforms less coherent noise
     */
    const icarus_signal_processing::ArrayFloat getWaveLessCoherent()  const override {return fWaveLessCoherent;};

    /**
     *  @brief Recover the morphological filter waveforms
     */
    const icarus_signal_processing::ArrayFloat getMorphedWaveforms()  const override {return fMorphedWaveforms;};

    /**
     *  @brief Recover the pedestals for each channel
     */
    const icarus_signal_processing::VectorFloat getPedestalVals()     const override {return fPedestalVals;};

    /**
     *  @brief Recover the full RMS before coherent noise
     */
    const icarus_signal_processing::VectorFloat getFullRMSVals()      const override {return fFullRMSVals;};

    /**
     *  @brief Recover the truncated RMS noise
     */
    const icarus_signal_processing::VectorFloat getTruncRMSVals()     const override {return fTruncRMSVals;};

    /**
     *  @brief Recover the number of bins after truncation
     */
    const icarus_signal_processing::VectorInt   getNumTruncBins()     const override {return fNumTruncBins;};

private:

    uint32_t                              fFragment_id_offset;     //< Allow offset for id
    size_t                                fCoherentNoiseGrouping;  //< # channels in common for coherent noise
    size_t                                fStructuringElement;     //< Structuring element for morphological filter
    size_t                                fMorphWindow;            //< Window for filter
    float                                 fThreshold;              //< Threshold to apply for saving signal
    bool                                  fDiagnosticOutput;       //< If true will spew endless messages to output

    std::vector<char>                     fFilterModeVec;          //< Allowed modes for the filter

    using FragmentIDPair = std::pair<unsigned int, unsigned int>;
    using FragmentIDVec  = std::vector<FragmentIDPair>;
    using FragmentIDMap  = std::map<unsigned int, unsigned int>;

    FragmentIDMap                         fFragmentIDMap;

    // Allocate containers for noise processing
    icarus_signal_processing::VectorInt   fChannelIDVec;
    icarus_signal_processing::ArrayBool   fSelectVals;
    icarus_signal_processing::ArrayBool   fROIVals;
    icarus_signal_processing::ArrayFloat  fRawWaveforms;
    icarus_signal_processing::ArrayFloat  fPedCorWaveforms;
    icarus_signal_processing::ArrayFloat  fIntrinsicRMS;
    icarus_signal_processing::ArrayFloat  fCorrectedMedians;
    icarus_signal_processing::ArrayFloat  fWaveLessCoherent;
    icarus_signal_processing::ArrayFloat  fMorphedWaveforms;

    icarus_signal_processing::VectorFloat fPedestalVals;
    icarus_signal_processing::VectorFloat fFullRMSVals;
    icarus_signal_processing::VectorFloat fTruncRMSVals;
    icarus_signal_processing::VectorInt   fNumTruncBins;
    icarus_signal_processing::VectorInt   fRangeBins;

    database::TPCFragmentIDToReadoutIDMap fFragmentToReadoutMap;
    database::TPCReadoutBoardToChannelMap fReadoutBoardToChannelMap;

    const geo::Geometry*                  fGeometry;              //< pointer to the Geometry service
};

TPCDecoderFilter1D::TPCDecoderFilter1D(fhicl::ParameterSet const &pset)
{
    this->configure(pset);

    fSelectVals.clear();
    fROIVals.clear();
    fRawWaveforms.clear();
    fPedCorWaveforms.clear();
    fIntrinsicRMS.clear();
    fCorrectedMedians.clear();
    fWaveLessCoherent.clear();
    fMorphedWaveforms.clear();

    fPedestalVals.clear();
    fFullRMSVals.clear();
    fTruncRMSVals.clear();
    fNumTruncBins.clear();
    fRangeBins.clear();

    return;
}

//------------------------------------------------------------------------------------------------------------------------------------------

TPCDecoderFilter1D::~TPCDecoderFilter1D()
{
}

//------------------------------------------------------------------------------------------------------------------------------------------
void TPCDecoderFilter1D::configure(fhicl::ParameterSet const &pset)
{
    fFragment_id_offset     = pset.get<uint32_t         >("fragment_id_offset"    );
    fCoherentNoiseGrouping  = pset.get<size_t           >("CoherentGrouping",   64);
    fStructuringElement     = pset.get<size_t           >("StructuringElement", 20);
    fMorphWindow            = pset.get<size_t           >("FilterWindow",       10);
    fThreshold              = pset.get<float            >("Threshold",         7.5);
    fDiagnosticOutput       = pset.get<bool             >("DiagnosticOutput", false);
    fFilterModeVec          = pset.get<std::vector<char>>("FilterModeVec",    std::vector<char>()={'d','e','g'});

    FragmentIDVec tempIDVec = pset.get< FragmentIDVec >("FragmentIDVec", FragmentIDVec());

    for(const auto& idPair : tempIDVec) fFragmentIDMap[idPair.first] = idPair.second;

<<<<<<< HEAD
    fFilterModeVec          = {'d','e','g'};
=======
 //    fFilterModeVec          = {'g','g','g'};

>>>>>>> bea37aa7
    fGeometry               = art::ServiceHandle<geo::Geometry const>{}.get();

    cet::cpu_timer theClockFragmentIDs;

    theClockFragmentIDs.start();

    if (database::BuildTPCFragmentIDToReadoutIDMap(fFragmentToReadoutMap))
    {
        throw cet::exception("TPCDecoderFilter1D") << "Cannot recover the Fragment ID channel map from the database \n";
    }
    else if (fDiagnosticOutput)
    {
        std::cout << "FragmentID to Readout ID map has " << fFragmentToReadoutMap.size() << " elements";
        for(const auto& pair : fFragmentToReadoutMap) std::cout << "   Frag: " << std::hex << pair.first << ", # boards: " << std::dec << pair.second.size() << std::endl;
    }

    theClockFragmentIDs.stop();

    double fragmentIDsTime = theClockFragmentIDs.accumulated_real_time();

    cet::cpu_timer theClockReadoutIDs;

    theClockReadoutIDs.start();

    if (database::BuildTPCReadoutBoardToChannelMap(fReadoutBoardToChannelMap))
    {
        std::cout << "******* FAILED TO CONFIGURE CHANNEL MAP ********" << std::endl;
        throw cet::exception("TPCDecoderFilter1D") << "POS didn't read the F'ing database again \n";
    }

    theClockReadoutIDs.stop();

    double readoutIDsTime = theClockReadoutIDs.accumulated_real_time();

    if (fDiagnosticOutput) std::cout << "==> FragmentID map time: " << fragmentIDsTime << ", Readout IDs time: " << readoutIDsTime << std::endl;

    return;
}

void TPCDecoderFilter1D::process_fragment(detinfo::DetectorClocksData const&,
                                          const artdaq::Fragment &fragment)
{
    cet::cpu_timer theClockTotal;

    theClockTotal.start();

    // convert fragment to Nevis fragment
    icarus::PhysCrateFragment physCrateFragment(fragment);

    size_t nBoardsPerFragment   = physCrateFragment.nBoards();
    size_t nChannelsPerBoard    = physCrateFragment.nChannelsPerBoard();
    size_t nSamplesPerChannel   = physCrateFragment.nSamplesPerChannel();
//    size_t nChannelsPerFragment = nBoardsPerFragment * nChannelsPerBoard;

    // Recover the Fragment id:
    artdaq::detail::RawFragmentHeader::fragment_id_t fragmentID = fragment.fragmentID();

    database::TPCFragmentIDToReadoutIDMap::iterator fragItr = fFragmentToReadoutMap.find(fragmentID);

    if (fDiagnosticOutput) std::cout << "==> Recovered fragmentID: " << std::hex << fragmentID << std::dec << " ";

//    if (fragmentID != 0x1404) return;

    if (fragItr == fFragmentToReadoutMap.end())
    {
        if (fFragmentIDMap.find(fragmentID) == fFragmentIDMap.end()) //throw std::runtime_error("You can't save yourself");
        {
            theClockTotal.stop();
            if (fDiagnosticOutput) std::cout << " **** no match found ****" << std::endl;

            return;
        }

        if (fDiagnosticOutput) std::cout << "No match, use fhicl list? Have fragmentID: " << fragmentID << ", make it: " << std::hex << fFragmentIDMap[fragmentID] << std::dec << std::endl;

        fragmentID = fFragmentIDMap[fragmentID];

        fragItr = fFragmentToReadoutMap.find(fragmentID);

        if (fragItr == fFragmentToReadoutMap.end())
        {
            if (fDiagnosticOutput) std::cout << "WTF? This really can't happen, right?" << std::endl;
            return;
        }
    }

    if (fDiagnosticOutput) std::cout << std::endl;

//    database::ReadoutIDVec& boardIDVec = fragItr->second;

    // Get the board ids for this fragment
    database::ReadoutIDVec boardIDVec(fragItr->second.size());

    // Note we want these to be in "slot" order...
    for(const auto& boardID : fragItr->second)
    {
        // Look up the channels associated to this board
        database::TPCReadoutBoardToChannelMap::const_iterator boardItr = fReadoutBoardToChannelMap.find(boardID);

        if (boardItr == fReadoutBoardToChannelMap.end())
        {
            if (fDiagnosticOutput)
            {
                std::cout << "*** COULD NOT FIND BOARD ***" << std::endl;
                std::cout << "    - boardID: " << std::hex << boardID << ", board map size: " << fReadoutBoardToChannelMap.size() << ", nBoardsPerFragment: " << nBoardsPerFragment << std::endl;
            }

            return;
        }

        unsigned int boardSlot = boardItr->second.first;

        boardIDVec[boardSlot] = boardID;
    }

    if (fDiagnosticOutput)
    {
        std::cout << "   - # boards: " << boardIDVec.size() << ", boards: ";
        for(const auto& id : boardIDVec) std::cout << id << " ";
        std::cout << std::endl;
    }

    // Make sure these always get defined to be as large as can be
    const size_t maxChannelsPerFragment(576);

    if (fSelectVals.empty())       fSelectVals       = icarus_signal_processing::ArrayBool(maxChannelsPerFragment,  icarus_signal_processing::VectorBool(nSamplesPerChannel));
    if (fROIVals.empty())          fROIVals          = icarus_signal_processing::ArrayBool(maxChannelsPerFragment,  icarus_signal_processing::VectorBool(nSamplesPerChannel));
    if (fRawWaveforms.empty())     fRawWaveforms     = icarus_signal_processing::ArrayFloat(maxChannelsPerFragment, icarus_signal_processing::VectorFloat(nSamplesPerChannel));
    if (fPedCorWaveforms.empty())  fPedCorWaveforms  = icarus_signal_processing::ArrayFloat(maxChannelsPerFragment, icarus_signal_processing::VectorFloat(nSamplesPerChannel));
    if (fIntrinsicRMS.empty())     fIntrinsicRMS     = icarus_signal_processing::ArrayFloat(maxChannelsPerFragment, icarus_signal_processing::VectorFloat(nSamplesPerChannel));
    if (fCorrectedMedians.empty()) fCorrectedMedians = icarus_signal_processing::ArrayFloat(maxChannelsPerFragment, icarus_signal_processing::VectorFloat(nSamplesPerChannel));
    if (fWaveLessCoherent.empty()) fWaveLessCoherent = icarus_signal_processing::ArrayFloat(maxChannelsPerFragment, icarus_signal_processing::VectorFloat(nSamplesPerChannel));
    if (fMorphedWaveforms.empty()) fMorphedWaveforms = icarus_signal_processing::ArrayFloat(maxChannelsPerFragment, icarus_signal_processing::VectorFloat(nSamplesPerChannel));

    if (fChannelIDVec.empty())     fChannelIDVec     = icarus_signal_processing::VectorInt(maxChannelsPerFragment);
    if (fPedestalVals.empty())     fPedestalVals     = icarus_signal_processing::VectorFloat(maxChannelsPerFragment);
    if (fFullRMSVals.empty())      fFullRMSVals      = icarus_signal_processing::VectorFloat(maxChannelsPerFragment);
    if (fTruncRMSVals.empty())     fTruncRMSVals     = icarus_signal_processing::VectorFloat(maxChannelsPerFragment);
    if (fNumTruncBins.empty())     fNumTruncBins     = icarus_signal_processing::VectorInt(maxChannelsPerFragment);
    if (fRangeBins.empty())        fRangeBins        = icarus_signal_processing::VectorInt(maxChannelsPerFragment);

    // Allocate the de-noising object
    icarus_signal_processing::Denoising            denoiser;
    icarus_signal_processing::WaveformTools<float> waveformTools;

    cet::cpu_timer theClockPedestal;

    theClockPedestal.start();

    // The first task is to recover the data from the board data block, determine and subtract the pedestals
    // and store into vectors useful for the next steps
    for(size_t board = 0; board < boardIDVec.size(); board++)
    {
        // Look up the channels associated to this board
        database::TPCReadoutBoardToChannelMap::const_iterator boardItr = fReadoutBoardToChannelMap.find(boardIDVec[board]);

        if (boardItr == fReadoutBoardToChannelMap.end())
        {
            if (fDiagnosticOutput)
            {
                std::cout << "*** COULD NOT FIND BOARD ***" << std::endl;
                std::cout << "    - board: " << board << ", boardIDVec: " << std::hex << boardIDVec[board] << ", board map size: " << fReadoutBoardToChannelMap.size() << ", nBoardsPerFragment: " << nBoardsPerFragment << std::endl;
            }

            continue;
        }

        const database::ChannelVec& channelVec = boardItr->second.second;

        uint32_t boardSlot = physCrateFragment.DataTileHeader(board)->StatusReg_SlotID();

        if (fDiagnosticOutput)
        {
            std::cout << "********************************************************************************" << std::endl;
            std::cout << "FragmentID: " << std::hex << fragmentID << std::dec << ", boardID: " << boardSlot << "/" << nBoardsPerFragment << ", size " << channelVec.size() << "/" << nChannelsPerBoard << ", ";
            std::cout << std::endl;
        }

        // This is where we would recover the base channel for the board from database/module
        size_t boardOffset = nChannelsPerBoard * board;

        // Get the pointer to the start of this board's block of data
        const icarus::A2795DataBlock::data_t* dataBlock = physCrateFragment.BoardData(board);

        // Copy to input data array
        for(size_t chanIdx = 0; chanIdx < nChannelsPerBoard; chanIdx++)
        {
            // Get the channel number on the Fragment
            size_t channelOnBoard = boardOffset + chanIdx;

            icarus_signal_processing::VectorFloat& rawDataVec = fRawWaveforms[channelOnBoard];

            for(size_t tick = 0; tick < nSamplesPerChannel; tick++)
                rawDataVec[tick] = -dataBlock[chanIdx + tick * nChannelsPerBoard];

            icarus_signal_processing::VectorFloat& pedCorDataVec = fPedCorWaveforms[channelOnBoard];

            // Keep track of the channel
            fChannelIDVec[channelOnBoard] = channelVec[chanIdx];

            // Now determine the pedestal and correct for it
            waveformTools.getPedestalCorrectedWaveform(rawDataVec,
                                                       pedCorDataVec,
                                                       3,
                                                       fPedestalVals[channelOnBoard],
                                                       fFullRMSVals[channelOnBoard],
                                                       fTruncRMSVals[channelOnBoard],
                                                       fNumTruncBins[channelOnBoard],
                                                       fRangeBins[channelOnBoard]);

            std::vector<geo::WireID> widVec = fGeometry->ChannelToWire(channelVec[chanIdx]);

            if (fDiagnosticOutput)
            {
                if (widVec.empty()) std::cout << channelVec[chanIdx] << "/" << chanIdx  << "=" << fFullRMSVals[channelOnBoard] << " * ";
                else std::cout << fChannelIDVec[channelOnBoard] << "-" << widVec[0].Cryostat << "/" << widVec[0].TPC << "/" << widVec[0].Plane << "/" << widVec[0].Wire << "=" << fFullRMSVals[channelOnBoard] << " * ";
            }
        }
        if (fDiagnosticOutput) std::cout << std::endl;
    }

    // We need to make sure the channelID information is not preserved when less than 9 boards in the fragment
    if (boardIDVec.size() < 9)
    {
        std::fill(fChannelIDVec.begin() + boardIDVec.size() * nChannelsPerBoard, fChannelIDVec.end(), -1);
    }

    theClockPedestal.stop();

    double pedestalTime = theClockPedestal.accumulated_real_time();

    cet::cpu_timer theClockDenoise;

    theClockDenoise.start();

    // Let's just try something here...
//    icarus_signal_processing::ArrayFloat inputWaveforms = fPedCorWaveforms;
//
//    for(size_t groupSize = 64; groupSize > 16; groupSize /= 2)
//    {
//        // Run the coherent filter
//        denoiser.removeCoherentNoise1D(fWaveLessCoherent,inputWaveforms,fMorphedWaveforms,fIntrinsicRMS,fSelectVals,fROIVals,fCorrectedMedians,
//                                       fFilterModeVec[0],groupSize,fStructuringElement,fMorphWindow,fThreshold);
//
//        inputWaveforms = fWaveLessCoherent;
//    }


    // Run the coherent filter
    denoiser.removeCoherentNoise1D(fWaveLessCoherent,fPedCorWaveforms,fMorphedWaveforms,fIntrinsicRMS,fSelectVals,fROIVals,fCorrectedMedians,
                                   fFilterModeVec[0],fCoherentNoiseGrouping,fStructuringElement,fMorphWindow,fThreshold);

    theClockDenoise.stop();

    double denoiseTime = theClockDenoise.accumulated_real_time();

    theClockDenoise.start();

    // One last task to remove remaining offsets from th coherent corrected waveforms
    for(size_t idx = 0; idx < fWaveLessCoherent.size(); idx++)
    {
        // Final pedestal correction to remove last offsets
        float cohPedestal;
        int   numTrunc;
        int   range;

        // waveform
        icarus_signal_processing::VectorFloat& waveform = fWaveLessCoherent[idx];

        waveformTools.getTruncatedMean(waveform, cohPedestal, numTrunc, range);

        if (fDiagnosticOutput) std::cout << "**> channel: " << fChannelIDVec[idx] << ", numTrunc: " << numTrunc << ", range: " << range << ", orig ped: " << fPedestalVals[idx] << ", new: " << cohPedestal << std::endl;

        // Do the pedestal correction
        std::transform(waveform.begin(),waveform.end(),waveform.begin(),std::bind(std::minus<float>(),std::placeholders::_1,cohPedestal));
    }

    theClockDenoise.stop();

    double cohPedSubTime = theClockDenoise.accumulated_real_time() - denoiseTime;


    theClockTotal.stop();

    double totalTime = theClockTotal.accumulated_real_time();

    mf::LogDebug("TPCDecoderFilter1D") << "    *totalTime: " << totalTime << ", pedestal: " << pedestalTime << ", noise: " << denoiseTime << ", ped cor: " << cohPedSubTime << std::endl;

    return;
}

DEFINE_ART_CLASS_TOOL(TPCDecoderFilter1D)
} // namespace lar_cluster3d<|MERGE_RESOLUTION|>--- conflicted
+++ resolved
@@ -19,6 +19,7 @@
 
 // LArSoft includes
 #include "larcore/Geometry/Geometry.h"
+#include "lardata/DetectorInfoServices/DetectorPropertiesService.h"
 
 #include "sbndaq-artdaq-core/Overlays/ICARUS/PhysCrateFragment.hh"
 
@@ -67,8 +68,7 @@
      *
      *  @param fragment            The artdaq fragment to process
      */
-    virtual void process_fragment(detinfo::DetectorClocksData const&,
-                                  const artdaq::Fragment&) override;
+    virtual void process_fragment(const artdaq::Fragment&) override;
 
     /**
      *  @brief Recover the channels for the processed fragment
@@ -173,6 +173,7 @@
     database::TPCReadoutBoardToChannelMap fReadoutBoardToChannelMap;
 
     const geo::Geometry*                  fGeometry;              //< pointer to the Geometry service
+    const detinfo::DetectorProperties*    fDetector;              //< Pointer to the detector properties
 };
 
 TPCDecoderFilter1D::TPCDecoderFilter1D(fhicl::ParameterSet const &pset)
@@ -218,13 +219,10 @@
 
     for(const auto& idPair : tempIDVec) fFragmentIDMap[idPair.first] = idPair.second;
 
-<<<<<<< HEAD
-    fFilterModeVec          = {'d','e','g'};
-=======
  //    fFilterModeVec          = {'g','g','g'};
 
->>>>>>> bea37aa7
     fGeometry               = art::ServiceHandle<geo::Geometry const>{}.get();
+    fDetector               = lar::providerFrom<detinfo::DetectorPropertiesService>();
 
     cet::cpu_timer theClockFragmentIDs;
 
@@ -263,8 +261,7 @@
     return;
 }
 
-void TPCDecoderFilter1D::process_fragment(detinfo::DetectorClocksData const&,
-                                          const artdaq::Fragment &fragment)
+void TPCDecoderFilter1D::process_fragment(const artdaq::Fragment &fragment)
 {
     cet::cpu_timer theClockTotal;
 
