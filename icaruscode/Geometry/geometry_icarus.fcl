--- conflicted
+++ resolved
@@ -56,13 +56,8 @@
 icarus_single_induction_geometry: {
   SurfaceY:        6.9e2                   #in cm, vertical distance to the surface
   Name:            "icarus"
-<<<<<<< HEAD
-  GDML:            "icarus_complete_no_overburden.gdml" # see NOTE above
-  ROOT:            "icarus_complete_no_overburden.gdml" # see NOTE above
-=======
   GDML:            @nil
   ROOT:            @nil
->>>>>>> 25fe2808
   DisableWiresInG4: true
 } # icarus_single_induction_geometry
 
@@ -104,10 +99,7 @@
 ###
 ### Complete geometry (including CRT) with two TPCs per drift volume and 9 meter
 ### long wires on first induction plane.
-<<<<<<< HEAD
-=======
 ### There is no concrete overburden.
->>>>>>> 25fe2808
 ###
 # 
 # Geometry service configuration:
@@ -136,8 +128,6 @@
     # use the experimental new channel mapping algorithm
     tool_type: "ICARUSsplitInductionChannelMapSetupTool"
     
-<<<<<<< HEAD
-=======
     WirelessChannels: {
       
       # each collection and second induction plane has 64 additional channels
@@ -149,7 +139,6 @@
     
     } # WirelessChannels
     
->>>>>>> 25fe2808
   } # Mapper
   
 } # icarus_split_induction_geometry_helper
