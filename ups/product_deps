# This @product_deps@ file defines dependencies for this package. 

# The *parent* line must the first non-commented line and defines this product and version
# The version must be of the form vxx_yy_zz (e.g. v01_02_03)
parent icaruscode v06_25_00
defaultqual e10

# These optional lines define where headers, libraries, and executables go and should
# be used only if your product does not conform to the defaults.
# Format: directory_type directory_path directory_name
#   where directory_type is one of incdir, libdir, or bindir
#   where directory_path is one of product_dir, fq_dir and - 
# Defaults:
# incdir  product_dir  include
# fcldir  product_dir  fcl
# libdir  fq_dir       lib
# bindir  fq_dir       bin
#
fcldir  product_dir job
gdmldir product_dir gdml

# table fragment to set FW_SEARCH_PATH needed 
# to find gdml files:
table_fragment_begin
    pathPrepend(FW_SEARCH_PATH, ${ICARUSCODE_DIR}/gdml)
    pathPrepend(FHICL_FILE_PATH, .:./job)
table_fragment_end

# With "product  version" table below, we now define depdendencies

# Add the dependent product and version

product          version
<<<<<<< HEAD
larsoft         v06_24_00
=======
larsoft         v06_25_00
>>>>>>> e45fbcfa

cetbuildtools	v5_06_00	-	only_for_build
end_product_list


# We now define allowed qualifiers and the corresponding qualifiers for the depdencies.
# Make a table by adding columns before "notes". 
# e10  - with gcc 4.9.3 and -std=c++1y
qualifier	larsoft		notes
e10:debug	e10:debug	
e10:opt		e10:opt		
e10:prof	e10:prof	
end_qualifier_list

# Preserve tabs and formatting in emacs and vi / vim:

### Local Variables:
### tab-width: 8
### End:<|MERGE_RESOLUTION|>--- conflicted
+++ resolved
@@ -2,6 +2,7 @@
 
 # The *parent* line must the first non-commented line and defines this product and version
 # The version must be of the form vxx_yy_zz (e.g. v01_02_03)
+parent icaruscode v06_15_01
 parent icaruscode v06_25_00
 defaultqual e10
 
@@ -31,11 +32,8 @@
 # Add the dependent product and version
 
 product          version
-<<<<<<< HEAD
 larsoft         v06_24_00
-=======
 larsoft         v06_25_00
->>>>>>> e45fbcfa
 
 cetbuildtools	v5_06_00	-	only_for_build
 end_product_list
